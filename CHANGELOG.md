<!-- markdownlint-disable MD024 -->
# Changelog

All notable changes to this project will be documented in this file.

The format is based on [Keep a Changelog](https://keepachangelog.com/en/1.0.0/),
and this project adheres to [Semantic Versioning](https://semver.org/spec/v2.0.0.html).

## [0.10.0a0] - 2025-01-XX

### Added

- DoMINO model architecture, datapipe and training recipe
<<<<<<< HEAD
=======
- Added matrix decomposition scheme to improve graph partitioning
>>>>>>> b7b6265b
- DrivAerML dataset support in FIGConvNet example.

### Changed

- Refactored StormCast training example

### Deprecated

### Removed

### Fixed

### Security

### Dependencies

- Remove the numpy dependency upper bound.

## [0.9.0] - 2024-12-04

### Added

- Graph Transformer processor for GraphCast/GenCast.
- Utility to generate STL from Signed Distance Field.
- Metrics for CAE and CFD domain such as integrals, drag, and turbulence invariances and
  spectrum.
- Added gradient clipping to StaticCapture utilities.
- Bistride Multiscale MeshGraphNet example.
- FIGConvUNet model and example.
- The Transolver model.
- The XAeroNet model.
- Incoporated CorrDiff-GEFS-HRRR model into CorrDiff, with lead-time aware SongUNet and
  cross entropy loss.
- Option to offload checkpoints to further reduce memory usage
- Added StormCast model training and simple inference to examples

### Changed

- Refactored CorrDiff training recipe for improved usability
- Fixed timezone calculation in datapipe cosine zenith utility.
- Refactored EDMPrecondSRV2 preconditioner and fixed the bug related to the metadata
- Extended the checkpointing utility to store metadata.
- Corrected missing export of loggin function used by transolver model

## [0.8.0] - 2024-09-24

### Added

- Graph Transformer processor for GraphCast/GenCast.
- Utility to generate STL from Signed Distance Field.
- Metrics for CAE and CFD domain such as integrals, drag, and turbulence invariances and
  spectrum.
- Added gradient clipping to StaticCapture utilities.
- Bistride Multiscale MeshGraphNet example.

### Changed

- Refactored CorrDiff training recipe for improved usability
- Fixed timezone calculation in datapipe cosine zenith utility.

## [0.7.0] - 2024-07-23

### Added

- Code logging for CorrDiff via Wandb.
- Augmentation pipeline for CorrDiff.
- Regression output as additional conditioning for CorrDiff.
- Learnable positional embedding for CorrDiff.
- Support for patch-based CorrDiff training and generation (stochastic sampling only)
- Enable CorrDiff multi-gpu generation
- Diffusion model for fluid data super-resolution (CMU contribution).
- The Virtual Foundry GraphNet.
- A synthetic dataloader for global weather prediction models, demonstrated on GraphCast.
- Sorted Empirical CDF CRPS algorithm
- Support for history, cos zenith, and downscaling/upscaling in the ERA5 HDF5 dataloader.
- An example showing how to train a "tensor-parallel" version of GraphCast on a
Shallow-Water-Equation example.
- 3D UNet
- AeroGraphNet example of training of MeshGraphNet on Ahmed body and DrivAerNet datasets.
- Warp SDF routine
- DLWP HEALPix model
- Pangu Weather model
- Fengwu model
- SwinRNN model
- Modulated AFNO model

### Changed

- Raise `ModulusUndefinedGroupError` when querying undefined process groups
- Changed Indexing error in `examples/cfd/swe_nonlinear_pino` for `modulus` loss function
- Safeguarding against uninitialized usage of `DistributedManager`

### Removed

- Remove mlflow from deployment image

### Fixed

- Fixed bug in the partitioning logic for distributing graph structures
intended for distributed message-passing.
- Fixed bugs for corrdiff diffusion training of `EDMv1` and `EDMv2`
- Fixed bug when trying to save DDP model trained through unified recipe

### Dependencies

- Update DALI to CUDA 12 compatible version.
- Update minimum python version to 3.10

## [0.6.0] - 2024-04-17

### Added

- The citation file.
- Link to the CWA dataset.
- ClimateDatapipe: an improved datapipe for HDF5/NetCDF4 formatted climate data
- Performance optimizations to CorrDiff.
- Physics-Informed Nonlinear Shallow Water Equations example.
- Warp neighbor search routine with a minimal example.
- Strict option for loading Modulus checkpoints.
- Regression only or diffusion only inference for CorrDiff.
- Support for organization level model files on NGC file system
- Physics-Informed Magnetohydrodynamics example.

### Changed

- Updated Ahmed Body and Vortex Shedding examples to use Hydra config.
- Added more config options to FCN AFNO example.
- Moved posiitonal embedding in CorrDiff from the dataloader to network architecture

### Deprecated

- `modulus.models.diffusion.preconditioning.EDMPrecondSR`. Use `EDMPecondSRV2` instead.

### Removed

- Pickle dependency for CorrDiff.

### Fixed

- Consistent handling of single GPU runs in DistributedManager
- Output location of objects downloaded with NGC file system
- Bug in scaling the conditional input in CorrDiff deterministic sampler

### Dependencies

- Updated DGL build in Dockerfile
- Updated default base image
- Moved Onnx from optional to required dependencies
- Optional Makani dependency required for SFNO model.

## [0.5.0] - 2024-01-25

### Added

- Distributed process group configuration mechanism.
- DistributedManager utility to instantiate process groups based on a process group config.
- Helper functions to faciliate distributed training with shared parameters.
- Brain anomaly detection example.
- Updated Frechet Inception Distance to use Wasserstein 2-norm with improved stability.
- Molecular Dynamics example.
- Improved usage of GraphPartition, added more flexible ways of defining a partitioned graph.
- Physics-Informed Stokes Flow example.
- Profiling markers, benchmarking and performance optimizations for CorrDiff inference.
- Unified weather model training example.

### Changed

- MLFLow logging such that only proc 0 logs to MLFlow.
- FNO given seperate methods for constructing lift and spectral encoder layers.

### Removed

- The experimental SFNO

### Dependencies

- Removed experimental SFNO dependencies
- Added CorrDiff dependencies (cftime, einops, pyspng, nvtx)
- Made tqdm a required dependency

## [0.4.0] - 2023-11-20

### Added

- Added Stokes flow dataset
- An experimental version of SFNO to be used in unified training recipe for
weather models
- Added distributed FFT utility.
- Added ruff as a linting tool.
- Ported utilities from Modulus Launch to main package.
- EDM diffusion models and recipes for training and sampling.
- NGC model registry download integration into package/filesystem.
- Denoising diffusion tutorial.

### Changed

- The AFNO input argument `img_size` to `inp_shape`
- Integrated the network architecture layers from Modulus-Sym.
- Updated the SFNO model, and the training and inference recipes.

### Fixed

- Fixed modulus.Module `from_checkpoint` to work from custom model classes

### Dependencies

- Updated the base container to PyTorch 23.10.
- Updated examples to use Pydantic v2.

## [0.3.0] - 2023-09-21

### Added

- Added ability to compute CRPS(..., dim: int = 0).
- Added EFI for arbitrary climatological CDF.
- Added Kernel CRPS implementation (kcrps)
- Added distributed utilities to create process groups and orthogonal process groups.
- Added distributed AFNO model implementation.
- Added distributed utilities for communication of buffers of varying size per rank.
- Added distributed utilities for message passing across multiple GPUs.
- Added instructions for docker build on ARM architecture.
- Added batching support and fix the input time step for the DLWP wrapper.

### Changed

- Updating file system cache location to modulus folder

### Fixed

- Fixed modulus uninstall in CI docker image

### Security

- Handle the tar ball extracts in a safer way.

### Dependencies

- Updated the base container to latest PyTorch 23.07.
- Update DGL version.
- Updated require installs for python wheel
- Added optional dependency list for python wheel

## [0.2.1] - 2023-08-08

### Fixed

- Added a workaround fix for the CUDA graphs error in multi-node runs

### Security

- Update `certifi` package version

## [0.2.0] - 2023-08-07

### Added

- Added a CHANGELOG.md
- Added build support for internal DGL
- 4D Fourier Neural Operator model
- Ahmed body dataset
- Unified Climate Datapipe

### Changed

- DGL install changed from pypi to source
- Updated SFNO to add support for super resolution, flexible checkpoining, etc.

### Fixed

- Fixed issue with torch-harmonics version locking
- Fixed the Modulus editable install
- Fixed AMP bug in static capture

### Security

- Fixed security issues with subprocess and urllib in `filesystem.py`

### Dependencies

- Updated the base container to latest PyTorch base container which is based on torch 2.0
- Container now supports CUDA 12, Python 3.10

## [0.1.0] - 2023-05-08

### Added

- Initial public release.<|MERGE_RESOLUTION|>--- conflicted
+++ resolved
@@ -11,10 +11,7 @@
 ### Added
 
 - DoMINO model architecture, datapipe and training recipe
-<<<<<<< HEAD
-=======
 - Added matrix decomposition scheme to improve graph partitioning
->>>>>>> b7b6265b
 - DrivAerML dataset support in FIGConvNet example.
 
 ### Changed
