--- conflicted
+++ resolved
@@ -300,16 +300,12 @@
         )
         preprocessors.insert(0, default_preproc)
         self.normalizer = default_preproc.normalizer
-<<<<<<< HEAD
-        self.air_coeff = 2 / (DRIVAER_AIR_DENSITY * DRIVAER_STREAM_VELOCITY**2)
-=======
         # TODO(akamenev): there should be a better way than this...
         for p in preprocessors:
             coeff = getattr(p, "air_coeff", None)
             if coeff is not None:
                 break
         self.air_coeff = coeff if coeff is not None else DRIVAER_AIR_COEFF
->>>>>>> 029c0109
 
         self.preprocessors = ComposePreprocessors(preprocessors)
 
