--- conflicted
+++ resolved
@@ -14,30 +14,18 @@
 # See the License for the specific language governing permissions and
 # limitations under the License.
 
-<<<<<<< HEAD
-=======
 import io
 import itertools
-import tarfile
-import uuid
->>>>>>> 2b431f7e
 from collections import defaultdict
 from pathlib import Path
-<<<<<<< HEAD
-from typing import Callable, Dict, List, Literal, Optional, Tuple, Union
-=======
-from typing import Any, Iterable, List, Literal, Mapping, Optional, Union
->>>>>>> 2b431f7e
+from typing import Any, Iterable, List, Literal, Mapping, Optional, Union, Callable
 
 import numpy as np
 import pandas as pd
 import pyvista as pv
-<<<<<<< HEAD
-=======
 import torch
 import torch.utils
 import torch.utils.data
->>>>>>> 2b431f7e
 import webdataset as wds
 from torch.utils.data import DataLoader, Dataset
 
@@ -49,16 +37,12 @@
     )
 
 from src.data.base_datamodule import BaseDataModule
-<<<<<<< HEAD
-from src.data.mesh_utils import Normalizer, convert_to_pyvista
+from src.data.mesh_utils import Normalizer, convert_to_pyvista, compute_drag_coefficient
 from src.data.webdataset_base import Webdataset
 from src.data.components.drivaer_webdataset_preprocessors import (
     DrivAerWebdatasetDragPreprocessingFunctor,
     DrivAerWebdatasetSDFPreprocessingFunctor,
 )
-=======
-from src.data.mesh_utils import Normalizer, compute_drag_coefficient, convert_to_pyvista
->>>>>>> 2b431f7e
 
 # DrivAer dataset
 # Air density = 1.205 kg/m^3
@@ -247,71 +231,6 @@
         }
 
 
-<<<<<<< HEAD
-class DrivAerWebdataset(Webdataset):
-    def __init__(
-        self,
-        paths: str | List[str],
-        dataset_processor: Callable,
-    ) -> None:
-        if isinstance(paths, str):
-            paths = [paths]
-        super().__init__(paths, dataset_processor)
-=======
-class DrivAerToWebdataset:
-    def __init__(
-        self,
-        dataset: DrivAerDataset,
-        output_path: Union[str, Path],
-        tarfile_name: str = "data.tar",
-    ):
-        self.dataset = dataset
-        self.tarfile_name = tarfile_name
-        self.output_path = Path(output_path)
-        self.temp_path = self.output_path / str(uuid.uuid4())[:8]
-        self.temp_path.mkdir(exist_ok=True)
-        print(
-            f"Saving DrivAerWebdataset to {self.temp_path} for {self.dataset.data_path} phase: {self.dataset.phase}, has_spoiler: {self.dataset.has_spoiler}"
-        )
-        # Create a text file in the temp_path and print dataset information
-        with open(self.temp_path / "info.txt", "w") as f:
-            f.write(f"Dataset: {self.dataset.data_path}\n")
-            f.write(f"Phase: {self.dataset.phase}\n")
-            f.write(f"Has spoiler: {self.dataset.has_spoiler}\n")
-            f.write(f"Number of items: {len(self.dataset)}\n")
-
-    def _save_item(self, idx: int):
-        print(f"Saving item {idx}/{len(self.dataset)}")
-        item = self.dataset[idx]
-        # Save to 0 padded index
-        np.savez_compressed(
-            self.temp_path / f"{idx:06d}.npz",
-            **item,
-        )
-
-    def save(self, num_processes: int = 1):
-        # Save each item in as a numpy file in parallel
-        assert (
-            num_processes > 0
-        ), f"num_processes should be greater than 0, got {num_processes}"
-        if num_processes < 2:
-            for idx in range(len(self.dataset)):
-                print(f"Saving item {idx}/{len(self.dataset)}")
-                self._save_item(idx)
-        elif num_processes > 1:
-            with Pool(num_processes) as p:
-                p.map(self._save_item, range(len(self.dataset)))
-
-        # Compress the dataset to a tar file
-        print("Compressing the dataset to a tar file")
-        self.output_path = self.output_path.expanduser()
-        self.output_path.mkdir(exist_ok=True)
-        tar_path = self.output_path / self.tarfile_name
-        with tarfile.open(tar_path, "w") as tar:
-            for file in self.temp_path.glob("*.npz"):
-                tar.add(file, arcname=file.name)
-
-
 def split_by_node_equal(
     src: Iterable,
     drop_last: bool = False,
@@ -378,7 +297,6 @@
         sample["time_avg_pressure"]
     )
     return sample
->>>>>>> 2b431f7e
 
 
 class DrivAerDataModule(BaseDataModule):
@@ -407,28 +325,8 @@
 
         self.data_dir = data_path
         self.subsets_postfix = subsets_postfix
-<<<<<<< HEAD
         self.webdataset_preprocessor = webdataset_preprocessor
-        self.setup()
-
-    def setup(self, stage: Optional[str] = None):
-        subsets_postfix = self.subsets_postfix
-        self._train_dataset = DrivAerWebdataset(
-            [str(self.data_dir / f"train_{subset}.tar") for subset in subsets_postfix],
-            self.webdataset_preprocessor,
-        )
-        self._val_dataset = DrivAerWebdataset(
-            [str(self.data_dir / f"val_{subset}.tar") for subset in subsets_postfix],
-            self.webdataset_preprocessor,
-        )
-        self._test_dataset = DrivAerWebdataset(
-            [str(self.data_dir / f"test_{subset}.tar") for subset in subsets_postfix],
-            self.webdataset_preprocessor,
-        )
-=======
-        self.every_n_data = every_n_data if every_n_data is not None else 1
-
->>>>>>> 2b431f7e
+
         self.normalizer = Normalizer(DRIVAER_PRESSURE_MEAN, DRIVAER_PRESSURE_STD)
         self.air_coeff = 2 / (DRIVAER_AIR_DENSITY * DRIVAER_STREAM_VELOCITY**2)
 
